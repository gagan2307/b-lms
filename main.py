--- conflicted
+++ resolved
@@ -2,17 +2,13 @@
 from pydantic import BaseModel
 from typing import Dict
 import requests
-<<<<<<< HEAD
-import json  
-import uuid
-from fastapi import FastAPI, Depends, HTTPException, status, Form,Body
-=======
 import bcrypt
 import smtplib  # Import smtplib for SMTP
 from email.mime.text import MIMEText  # Import MIMEText
 from email.mime.multipart import MIMEMultipart  # Import MIMEMultipart
-from fastapi import FastAPI, Depends, HTTPException, status, Form
->>>>>>> aed80d9f
+import json  
+import uuid
+from fastapi import FastAPI, Depends, HTTPException, status, Form,Body
 from fastapi.security import HTTPBearer, HTTPAuthorizationCredentials
 from firebase_admin import auth as admin_auth, firestore
 from config.firebase_config import firestore_db  # Import the Firestore client
