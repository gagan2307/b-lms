# main.py

# Importing Base Libraries
import os
import requests
import bcrypt
import json  
import uuid

# Importing Additional Libraries
from pydantic import BaseModel
from typing import Dict
from fastapi import FastAPI, Depends, HTTPException, status, Form,Body
from fastapi.security import HTTPBearer
from firebase_admin import auth as admin_auth
from config.firebase_config import firestore_db  # Import the Firestore client
from dotenv import load_dotenv

# Importing Helper Functions
from helper import parse_firebase_error, get_current_user, send_registration_email, verify_token

# Load environment variables
load_dotenv()

# Initialising FastAPI
app = FastAPI()
security = HTTPBearer()

# -----------------------------------------------------------------------
# App Routes
# Base Route
# -----------------------------------------------------------------------
@app.get('/')
def root():
    return {'message': 'This is the Base URL'}

# -----------------------------------------------------------------------
# App Routes
# Add-User endpoint
# -----------------------------------------------------------------------
@app.post("/addUser")
def add_user(
    email: str = Form(...),
    password: str = Form(...),
    username: str = Form(...),
    firstname: str = Form(...),
    lastname: str = Form(...),
    emp_type: str = Form("regular"),
    dept: str = Form("IT"),
    role: str = Form("user")
):
    try:
        # Check if the username already exists
        users_ref = firestore_db.collection('users')
        query = users_ref.where('username', '==', username).limit(1).stream()
        if any(query):
            # Username is taken
            raise HTTPException(status_code=400, detail="Username is already taken")

        # Create user in Firebase Auth using Firebase Admin SDK
        user_record = admin_auth.create_user(
            email=email,
            password=password
        )
        uid = user_record.uid

        # Hash the password using bcrypt
        hashed_password = bcrypt.hashpw(password.encode('utf-8'), bcrypt.gensalt()).decode('utf-8')

        # Create the Firestore user document with the given structure
        user_data = {
            "email": email,
            "username": username,
            "firstname": firstname,
            "lastname": lastname,
            "dept": dept,
            "emp_type": emp_type,
            "leaves": [],
            "role": 'user',
            "password": hashed_password  
        }

        # Save user data to Firestore (users collection)
        firestore_db.collection('users').document(uid).set(user_data)

        # Optional: Send email verification link
        link = admin_auth.generate_email_verification_link(email)
        # You need to send this link to the user's email address
        # Implement email sending functionality (e.g., using SMTP, SendGrid)

        # Send email containing uid, password, and verification link
        response = send_registration_email(email, uid, password, link)

        return {"message": "User created successfully", "uid": uid, "verificationLink": link, "Email Status": response}
    except admin_auth.EmailAlreadyExistsError:
        raise HTTPException(status_code=400, detail="Email already exists")
    except HTTPException as http_exc:
        # Re-raise HTTP exceptions
        raise http_exc
    except Exception as e:
        error_message = parse_firebase_error(e)
        raise HTTPException(status_code=status.HTTP_400_BAD_REQUEST, detail=error_message)


# -----------------------------------------------------------------------
# App Routes
# Delete User via Admin Only
# -----------------------------------------------------------------------
@app.delete("/deleteUser")
def delete_user(
    email: str = Form(...),
    current_user: dict = Depends(get_current_user)
):
    # Authorization check: only admins can delete users
    if current_user.get('role') != 'admin':
        
        raise HTTPException(status_code=403, detail="Not authorized to perform this action")

    try:
        # Find user by email in Firebase Authentication
        user_record = admin_auth.get_user_by_email(email)
        uid = user_record.uid

        # Delete user from Firebase Authentication
        admin_auth.delete_user(uid)
        # Delete user document from Firestore
        firestore_db.collection('users').document(uid).delete()
        return {"message": f"User with email {email} deleted successfully"}
    except admin_auth.UserNotFoundError:
        raise HTTPException(status_code=404, detail="User not found in Firebase Authentication")
    except Exception as e:
        error_message = parse_firebase_error(e)
        raise HTTPException(status_code=status.HTTP_400_BAD_REQUEST, detail=error_message)
    

# -----------------------------------------------------------------------
# App Routes
# Sign-in endpoint
# -----------------------------------------------------------------------
@app.post("/signin")
def signin(email: str = Form(...), password: str = Form(...)):
    try:
        # Use Firebase Authentication REST API to sign in
        api_key = os.getenv('API_KEY')
        if not api_key:
            raise Exception("API key not found. Please set the API_KEY environment variable.")

        url = f"https://identitytoolkit.googleapis.com/v1/accounts:signInWithPassword?key={api_key}"
        payload = {
            "email": email,
            "password": password,
            "returnSecureToken": True
        }
        headers = {
            "Content-Type": "application/json"
        }
        response = requests.post(url, json=payload, headers=headers)
        response.raise_for_status()
        data = response.json()
        id_token = data['idToken']
        refresh_token = data['refreshToken']
        local_id = data['localId']

        # Optional: Fetch additional user data from Firestore if needed
        user_doc = firestore_db.collection('users').document(local_id).get()
        if user_doc.exists:
            user_data = user_doc.to_dict()
        else:
            user_data = {}

        return {
            "message": "User signed in successfully",
            "idToken": id_token,
            "refreshToken": refresh_token,
            "userData": user_data
        }
    except requests.exceptions.HTTPError as e:
        error_message = e.response.json().get('error', {}).get('message', 'An error occurred')
        raise HTTPException(status_code=status.HTTP_400_BAD_REQUEST, detail=error_message)
    except Exception as e:
        error_message = str(e)
        raise HTTPException(status_code=status.HTTP_400_BAD_REQUEST, detail=error_message)


# -----------------------------------------------------------------------
# App Routes
# Refresh token endpoint
# -----------------------------------------------------------------------
@app.post("/refresh-token")
def refresh_token(refresh_token: str = Form(...)):
    try:
        api_key = os.getenv('API_KEY')
        if not api_key:
            raise Exception("API key not found. Please set the API_KEY environment variable.")

        refresh_url = f"https://securetoken.googleapis.com/v1/token?key={api_key}"
        payload = {
            'grant_type': 'refresh_token',
            'refresh_token': refresh_token
        }
        response = requests.post(refresh_url, data=payload)
        response.raise_for_status()
        data = response.json()
        new_id_token = data['id_token']
        new_refresh_token = data['refresh_token']
        return {
            "idToken": new_id_token,
            "refreshToken": new_refresh_token,
        }
    except requests.exceptions.HTTPError as e:
        error_message = e.response.json().get('error', {}).get('message', 'An error occurred')
        raise HTTPException(status_code=status.HTTP_400_BAD_REQUEST, detail=error_message)
    except Exception as e:
        error_message = str(e)
        raise HTTPException(status_code=status.HTTP_400_BAD_REQUEST, detail=error_message)
    
# -----------------------------------------------------------------------
# App Routes
# Apply Leave for User
# -----------------------------------------------------------------------
@app.post("/applyLeave")
def apply_leave(
    leave_type: str = Form(...),
    half: str = Form(None),  # Default value set to None
    from_date: str = Form(...),
    to_date: str = Form(...),
    no_of_days: str = Form(...),
    applied_on: str = Form(...),
    reason_for_leave: str = Form(...),
    adjusted_to: str = Form(...),  # Receiving adjusted_to as a string
    username: str = Form(...),
    decoded_token=Depends(verify_token)
):
    try:
        # Convert the adjusted_to string to a dictionary
        try:
            adjusted_to_dict = json.loads(adjusted_to)  # Convert string to dictionary
        except json.JSONDecodeError:
            raise HTTPException(status_code=400, detail="Invalid format for adjusted_to. Please send a valid JSON string.")
        
        # Check if the user exists in Firestore
        users_ref = firestore_db.collection('users')
        query = users_ref.where('username', '==', username).limit(1).stream()
        user_exists = False
        user_doc_id = None
        user_leaves = []

        for user_doc in query:
            user_exists = True
            user_doc_id = user_doc.id
            user_leaves = user_doc.to_dict().get('leaves', [])  # Retrieve the user's current leaves list
        
        if not user_exists:
            raise HTTPException(status_code=404, detail="User not found")
        
        # Ensure leave application doesn't overlap with existing leaves
        leave_ref = firestore_db.collection('leaves').where('username', '==', username).stream()
        for leave in leave_ref:
            existing_leave = leave.to_dict()
            if (from_date <= existing_leave['to_date'] and to_date >= existing_leave['from_date']):
                raise HTTPException(status_code=400, detail="Leave dates overlap with existing leave")

        # Generate a unique leave_id (you can use UUID or Firestore document ID)
        leave_id = str(uuid.uuid4())  # Alternatively, use firestore_db.collection('leaves').document().id for Firestore-generated ID

        # Save leave data to Firestore (leaves collection)
        leave_data = {
            "leave_id": leave_id,  # Add unique leave ID
            "username": username,
            "leave_type": leave_type,
            "half": half,  # Add half to leave_data, it will be None if not provided
            "from_date": from_date,
            "to_date": to_date,
            "no_of_days": no_of_days,
            "applied_on": applied_on,
            "reason_for_leave": reason_for_leave,
            "adjusted_to": adjusted_to_dict,  # Save as a dictionary in Firestore
            "status": "pending",
            "admin_remark": "TBD"
        }
        firestore_db.collection('leaves').document(leave_id).set(leave_data)

        # Append the leave_id to the user's leaves list and update the user document
        user_leaves.append(leave_id)
        users_ref.document(user_doc_id).update({"leaves": user_leaves})

        return {"message": "Leave applied successfully", "leave_id": leave_id}
    
    except HTTPException as http_exc:
        raise http_exc
    except Exception as e:
        error_message = str(e)
        raise HTTPException(status_code=status.HTTP_400_BAD_REQUEST, detail=error_message)

<<<<<<< HEAD



=======
    
# -----------------------------------------------------------------------
# App Routes
# User Leave History
# -----------------------------------------------------------------------
>>>>>>> c0563705
@app.get("/myLeaveHistory")
def my_leave_history(
    decoded_token=Depends(verify_token),
    current_user: dict = Depends(get_current_user)  # Ensure the user is logged in
):
    try:
        print(current_user)
        # Get the username from the decoded token
        username = current_user.get("username")
        
        # Check if the user exists and has the role 'user'
        users_ref = firestore_db.collection('users')
        query = users_ref.where('username', '==', username).limit(1).stream()
        user_data = None
        user_doc_id = None
        
        for user_doc in query:
            
            user_data = user_doc.to_dict()
            
            user_doc_id = user_doc.id
            
        
        if not user_data:
            raise HTTPException(status_code=404, detail="User not found")

        if user_data.get('role') != 'user':
            raise HTTPException(status_code=403, detail="Access denied. Only users can view their leave history.")

        # Get the user's first and last name
        first_name = user_data.get("firstname", "")
        last_name = user_data.get("lastname", "")
        full_name = f"{first_name} {last_name}"

<<<<<<< HEAD
        # Fetch all leave_ids associated with the user from the user's `leaves` field
        user_leaves = current_user.get("leaves", [])
        print(user_leaves)

        # Fetch leave details from the `leaves` collection using the leave_ids
=======
        # Fetch all leave_ids associated with the user from the user's leaves field
        user_leaves = current_user.get("leaves", [])
        print(user_leaves)

        # Fetch leave details from the leaves collection using the leave_ids
>>>>>>> c0563705
        leave_history = []
        if user_leaves:
            leaves_ref = firestore_db.collection('leaves')
            for leave_id in user_leaves:
                leave_query = leaves_ref.where("leave_id", "==", leave_id).limit(1).stream()
                for leave in leave_query:
                    leave_data = leave.to_dict()
                    leave_history.append({
                        "applied_on": leave_data.get("applied_on"),
                        "from_date": leave_data.get("from_date"),
                        "to_date": leave_data.get("to_date"),
                        "leave_type": leave_data.get("leave_type"),
                        "status": leave_data.get("status"),
                        "reason_for_leave":leave_data.get("reason_for_leave"),
                        "admin_remark":leave_data.get("admin_remark")
                        
                    })

        # Return the user's full name and leave history
        return {
            "name": full_name,
            "leave_history": leave_history
        }

    except HTTPException as http_exc:
        raise http_exc
    except Exception as e:
        error_message = str(e)
<<<<<<< HEAD
        raise HTTPException(status_code=status.HTTP_400_BAD_REQUEST, detail=error_message)
=======
        raise HTTPException(status_code=status.HTTP_400_BAD_REQUEST, detail=error_message)

    

# -----------------------------------------------------------------------
# App Routes
# Protected route example
# -----------------------------------------------------------------------
@app.get("/protected")
def protected_route(decoded_token=Depends(verify_token)):
    email = decoded_token.get('email')
    return {"message": f"Welcome {email}"}

# -----------------------------------------------------------------------
# App Routes
# Logout endpoint (handled on the client-side)
# -----------------------------------------------------------------------
@app.post("/logout")
def logout():
    # Firebase tokens are stateless; logout is managed client-side
    return {"message": "User logged out successfully"}


# -----------------------------------------------------------------------
# App Routes
# Another protected route example
# -----------------------------------------------------------------------
@app.get("/another-protected-route")
def another_route(decoded_token=Depends(verify_token)):
    # Access user info from decoded_token if needed
    return {"message": "This is a protected route"}

>>>>>>> c0563705
<|MERGE_RESOLUTION|>--- conflicted
+++ resolved
@@ -292,17 +292,9 @@
         error_message = str(e)
         raise HTTPException(status_code=status.HTTP_400_BAD_REQUEST, detail=error_message)
 
-<<<<<<< HEAD
-
-
-
-=======
-    
-# -----------------------------------------------------------------------
-# App Routes
-# User Leave History
-# -----------------------------------------------------------------------
->>>>>>> c0563705
+
+
+
 @app.get("/myLeaveHistory")
 def my_leave_history(
     decoded_token=Depends(verify_token),
@@ -337,19 +329,11 @@
         last_name = user_data.get("lastname", "")
         full_name = f"{first_name} {last_name}"
 
-<<<<<<< HEAD
         # Fetch all leave_ids associated with the user from the user's `leaves` field
         user_leaves = current_user.get("leaves", [])
         print(user_leaves)
 
         # Fetch leave details from the `leaves` collection using the leave_ids
-=======
-        # Fetch all leave_ids associated with the user from the user's leaves field
-        user_leaves = current_user.get("leaves", [])
-        print(user_leaves)
-
-        # Fetch leave details from the leaves collection using the leave_ids
->>>>>>> c0563705
         leave_history = []
         if user_leaves:
             leaves_ref = firestore_db.collection('leaves')
@@ -378,9 +362,80 @@
         raise http_exc
     except Exception as e:
         error_message = str(e)
-<<<<<<< HEAD
-        raise HTTPException(status_code=status.HTTP_400_BAD_REQUEST, detail=error_message)
-=======
+        raise HTTPException(status_code=status.HTTP_400_BAD_REQUEST, detail=error_message)
+
+    
+# -----------------------------------------------------------------------
+# App Routes
+# User Leave History
+# -----------------------------------------------------------------------
+@app.get("/myLeaveHistory")
+def my_leave_history(
+    decoded_token=Depends(verify_token),
+    current_user: dict = Depends(get_current_user)  # Ensure the user is logged in
+):
+    try:
+        print(current_user)
+        # Get the username from the decoded token
+        username = current_user.get("username")
+        
+        # Check if the user exists and has the role 'user'
+        users_ref = firestore_db.collection('users')
+        query = users_ref.where('username', '==', username).limit(1).stream()
+        user_data = None
+        user_doc_id = None
+        
+        for user_doc in query:
+            
+            user_data = user_doc.to_dict()
+            
+            user_doc_id = user_doc.id
+            
+        
+        if not user_data:
+            raise HTTPException(status_code=404, detail="User not found")
+
+        if user_data.get('role') != 'user':
+            raise HTTPException(status_code=403, detail="Access denied. Only users can view their leave history.")
+
+        # Get the user's first and last name
+        first_name = user_data.get("firstname", "")
+        last_name = user_data.get("lastname", "")
+        full_name = f"{first_name} {last_name}"
+
+        # Fetch all leave_ids associated with the user from the user's leaves field
+        user_leaves = current_user.get("leaves", [])
+        print(user_leaves)
+
+        # Fetch leave details from the leaves collection using the leave_ids
+        leave_history = []
+        if user_leaves:
+            leaves_ref = firestore_db.collection('leaves')
+            for leave_id in user_leaves:
+                leave_query = leaves_ref.where("leave_id", "==", leave_id).limit(1).stream()
+                for leave in leave_query:
+                    leave_data = leave.to_dict()
+                    leave_history.append({
+                        "applied_on": leave_data.get("applied_on"),
+                        "from_date": leave_data.get("from_date"),
+                        "to_date": leave_data.get("to_date"),
+                        "leave_type": leave_data.get("leave_type"),
+                        "status": leave_data.get("status"),
+                        "reason_for_leave":leave_data.get("reason_for_leave"),
+                        "admin_remark":leave_data.get("admin_remark")
+                        
+                    })
+
+        # Return the user's full name and leave history
+        return {
+            "name": full_name,
+            "leave_history": leave_history
+        }
+
+    except HTTPException as http_exc:
+        raise http_exc
+    except Exception as e:
+        error_message = str(e)
         raise HTTPException(status_code=status.HTTP_400_BAD_REQUEST, detail=error_message)
 
     
@@ -413,4 +468,3 @@
     # Access user info from decoded_token if needed
     return {"message": "This is a protected route"}
 
->>>>>>> c0563705
