# main.py

# Importing Base Libraries
import os
<<<<<<< HEAD
import requests
import bcrypt
import json  
import uuid

# Importing Additional Libraries
from fastapi.responses import JSONResponse
from pydantic import BaseModel
from typing import Dict
from fastapi import FastAPI, Depends, HTTPException, status, Form, APIRouter, Response, Response, Request
from fastapi.security import HTTPBearer
from firebase_admin import auth as admin_auth
from config.firebase_config import firestore_db  # Import the Firestore client
=======
from fastapi import FastAPI
>>>>>>> 9a39bd19
from dotenv import load_dotenv

# Load environment variables
load_dotenv()

# Initialising FastAPI
app = FastAPI()
<<<<<<< HEAD
security = HTTPBearer()



# -----------------------------------------------------------------------
# App Routes
# Base Route
# -----------------------------------------------------------------------
@app.get('/')
def root():
    return {'message': 'This is the Base URL'}

# -----------------------------------------------------------------------
# App Routes
# Add-User endpoint
# -----------------------------------------------------------------------
@app.post("/addUser")
def add_user(
    email: str = Form(...),
    password: str = Form(...),
    username: str = Form(...),
    firstname: str = Form(...),
    lastname: str = Form(...),
    emp_type: str = Form("regular"),
    dept: str = Form("IT"),
    role: str = Form("user")
):
    try:
        # Check if the username already exists
        users_ref = firestore_db.collection('users')
        query = users_ref.where('username', '==', username).limit(1).stream()
        if any(query):
            # Username is taken
            raise HTTPException(status_code=400, detail="Username is already taken")

        # Create user in Firebase Auth using Firebase Admin SDK
        user_record = admin_auth.create_user(
            email=email,
            password=password
        )
        uid = user_record.uid

        # Hash the password using bcrypt
        hashed_password = bcrypt.hashpw(password.encode('utf-8'), bcrypt.gensalt()).decode('utf-8')

        # Create the Firestore user document with the given structure
        user_data = {
            "email": email,
            "username": username,
            "firstname": firstname,
            "lastname": lastname,
            "dept": dept,
            "emp_type": emp_type,
            "leaves": [],
            "role": 'user',
            "password": hashed_password,
            "uid": uid,
        }

        # Save user data to Firestore (users collection)
        firestore_db.collection('users').document(uid).set(user_data)

        # Optional: Send email verification link
        link = admin_auth.generate_email_verification_link(email)
        # You need to send this link to the user's email address
        # Implement email sending functionality (e.g., using SMTP, SendGrid)

        # Send email containing uid, password, and verification link
        response = send_registration_email(email, uid, password, link)

        return {"message": "User created successfully", "uid": uid, "verificationLink": link, "Email Status": response}
    except admin_auth.EmailAlreadyExistsError:
        raise HTTPException(status_code=400, detail="Email already exists")
    except HTTPException as http_exc:
        # Re-raise HTTP exceptions
        raise http_exc
    except Exception as e:
        error_message = parse_firebase_error(e)
        raise HTTPException(status_code=status.HTTP_400_BAD_REQUEST, detail=error_message)


# -----------------------------------------------------------------------
# App Routes
# Delete User via Admin Only
# -----------------------------------------------------------------------
@app.delete("/deleteUser")
def delete_user(
    email: str = Form(...),
    current_user: dict = Depends(get_current_user)
):
    # Authorization check: only admins can delete users
    if current_user.get('role') != 'admin':
        
        raise HTTPException(status_code=403, detail="Not authorized to perform this action")

    try:
        # Find user by email in Firebase Authentication
        user_record = admin_auth.get_user_by_email(email)
        uid = user_record.uid

        # Delete user from Firebase Authentication
        admin_auth.delete_user(uid)
        # Delete user document from Firestore
        firestore_db.collection('users').document(uid).delete()
        return {"message": f"User with email {email} deleted successfully"}
    except admin_auth.UserNotFoundError:
        raise HTTPException(status_code=404, detail="User not found in Firebase Authentication")
    except Exception as e:
        error_message = parse_firebase_error(e)
        raise HTTPException(status_code=status.HTTP_400_BAD_REQUEST, detail=error_message)
    

# -----------------------------------------------------------------------
# App Routes
# Sign-in endpoint
# -----------------------------------------------------------------------
@app.post("/signin")
def signin(email: str = Form(...), password: str = Form(...)):
    try:
        # Use Firebase Authentication REST API to sign in
        api_key = os.getenv('API_KEY')
        if not api_key:
            raise Exception("API key not found. Please set the API_KEY environment variable.")

        url = f"https://identitytoolkit.googleapis.com/v1/accounts:signInWithPassword?key={api_key}"
        payload = {
            "email": email,
            "password": password,
            "returnSecureToken": True
        }
        headers = {
            "Content-Type": "application/json"
        }
        response_firebase = requests.post(url, json=payload, headers=headers)
        response_firebase.raise_for_status()
        data = response_firebase.json()
        id_token = data['idToken']
        refresh_token = data['refreshToken']
        local_id = data['localId']

        # Create JSON response and set the cookie
        response = JSONResponse(content={
            "message": "User signed in successfully",
            "idToken": id_token,
            "refreshToken": refresh_token
        })

        response.set_cookie(
            key="__session",
            value=id_token,
            httponly=True,  # Prevents JavaScript access to the cookie
            # secure=True,    # Only send cookie over HTTPS
            # samesite='Lax', # Controls cross-origin cookie behavior
            max_age=3600    # Cookie expires in 1 hour
        )

        return response

    except requests.exceptions.HTTPError as e:
        error_message = e.response.json().get('error', {}).get('message', 'An error occurred')
        raise HTTPException(status_code=status.HTTP_400_BAD_REQUEST, detail=error_message)
    except Exception as e:
        error_message = str(e)
        raise HTTPException(status_code=status.HTTP_400_BAD_REQUEST, detail=error_message)
    


# -----------------------------------------------------------------------
# App Routes
# Sign-out endpoint
# -----------------------------------------------------------------------
@app.post("/signout")
def signout(decoded_token=Depends(verify_token)):
    try:
        # Clear the session cookie for the logged-in user
        response = JSONResponse(content={"message": "User logged out successfully"})

        # Delete the '__session' cookie
        response.delete_cookie(
            key="__session",
            httponly=True,
            # secure=True,
            # samesite='Lax'
        )

        return response
    except Exception as e:
        error_message = str(e)
        raise HTTPException(status_code=status.HTTP_400_BAD_REQUEST, detail=error_message)


# -----------------------------------------------------------------------
# App Routes
# Refresh token endpoint
# -----------------------------------------------------------------------
@app.post("/refresh-token")
def refresh_token(refresh_token: str = Form(...)):
    try:
        api_key = os.getenv('API_KEY')
        if not api_key:
            raise Exception("API key not found. Please set the API_KEY environment variable.")

        refresh_url = f"https://securetoken.googleapis.com/v1/token?key={api_key}"
        payload = {
            'grant_type': 'refresh_token',
            'refresh_token': refresh_token
        }
        response = requests.post(refresh_url, data=payload)
        response.raise_for_status()
        data = response.json()
        new_id_token = data['id_token']
        new_refresh_token = data['refresh_token']
        return {
            "idToken": new_id_token,
            "refreshToken": new_refresh_token,
        }
    except requests.exceptions.HTTPError as e:
        error_message = e.response.json().get('error', {}).get('message', 'An error occurred')
        raise HTTPException(status_code=status.HTTP_400_BAD_REQUEST, detail=error_message)
    except Exception as e:
        error_message = str(e)
        raise HTTPException(status_code=status.HTTP_400_BAD_REQUEST, detail=error_message)
    
# -----------------------------------------------------------------------
# App Routes
# Apply Leave for User
# -----------------------------------------------------------------------
@app.post("/applyLeave")
def apply_leave(
    leave_type: str = Form(...),
    half: str = Form(None),  # Default value set to None
    from_date: str = Form(...),
    to_date: str = Form(...),
    no_of_days: str = Form(...),
    applied_on: str = Form(...),
    reason_for_leave: str = Form(...),
    adjusted_to: str = Form(...),  # Receiving adjusted_to as a string
    username: str = Form(...),
    decoded_token=Depends(verify_token)
):
    try:
        # Convert the adjusted_to string to a dictionary
        try:
            adjusted_to_dict = json.loads(adjusted_to)  # Convert string to dictionary
        except json.JSONDecodeError:
            raise HTTPException(status_code=400, detail="Invalid format for adjusted_to. Please send a valid JSON string.")
        
        # Check if the user exists in Firestore
        users_ref = firestore_db.collection('users')
        query = users_ref.where('username', '==', username).limit(1).stream()
        user_exists = False
        user_doc_id = None
        user_leaves = []

        for user_doc in query:
            user_exists = True
            user_doc_id = user_doc.id
            user_leaves = user_doc.to_dict().get('leaves', [])  # Retrieve the user's current leaves list
        
        if not user_exists:
            raise HTTPException(status_code=404, detail="User not found")
        
        # Ensure leave application doesn't overlap with existing leaves
        leave_ref = firestore_db.collection('leaves').where('username', '==', username).stream()
        for leave in leave_ref:
            existing_leave = leave.to_dict()
            if (from_date <= existing_leave['to_date'] and to_date >= existing_leave['from_date']):
                raise HTTPException(status_code=400, detail="Leave dates overlap with existing leave")

        # Generate a unique leave_id (you can use UUID or Firestore document ID)
        leave_id = str(uuid.uuid4())  # Alternatively, use firestore_db.collection('leaves').document().id for Firestore-generated ID

        # Save leave data to Firestore (leaves collection)
        leave_data = {
            "leave_id": leave_id,  # Add unique leave ID
            "username": username,
            "leave_type": leave_type,
            "half": half,  # Add half to leave_data, it will be None if not provided
            "from_date": from_date,
            "to_date": to_date,
            "no_of_days": no_of_days,
            "applied_on": applied_on,
            "reason_for_leave": reason_for_leave,
            "adjusted_to": adjusted_to_dict,  # Save as a dictionary in Firestore
            "status": "pending",
            "admin_remark": "TBD"
        }
        firestore_db.collection('leaves').document(leave_id).set(leave_data)

        # Append the leave_id to the user's leaves list and update the user document
        user_leaves.append(leave_id)
        users_ref.document(user_doc_id).update({"leaves": user_leaves})

        return {"message": "Leave applied successfully", "leave_id": leave_id}
    
    except HTTPException as http_exc:
        raise http_exc
    except Exception as e:
        error_message = str(e)
        raise HTTPException(status_code=status.HTTP_400_BAD_REQUEST, detail=error_message)

    
# -----------------------------------------------------------------------
# App Routes
# User Leave History
# -----------------------------------------------------------------------
@app.get("/myLeaveHistory")
def my_leave_history(
    decoded_token=Depends(verify_token),
    current_user: dict = Depends(get_current_user)  # Ensure the user is logged in
):
    try:
        print(current_user)
        # Get the username from the decoded token
        username = current_user.get("username")
        
        # Check if the user exists and has the role 'user'
        users_ref = firestore_db.collection('users')
        query = users_ref.where('username', '==', username).limit(1).stream()
        user_data = None
        user_doc_id = None
        
        for user_doc in query:
            
            user_data = user_doc.to_dict()
            
            user_doc_id = user_doc.id
            
        
        if not user_data:
            raise HTTPException(status_code=404, detail="User not found")

        if user_data.get('role') != 'user':
            raise HTTPException(status_code=403, detail="Access denied. Only users can view their leave history.")

        # Get the user's first and last name
        first_name = user_data.get("firstname", "")
        last_name = user_data.get("lastname", "")
        full_name = f"{first_name} {last_name}"

        # Fetch all leave_ids associated with the user from the user's leaves field
        user_leaves = current_user.get("leaves", [])
        print(user_leaves)

        # Fetch leave details from the leaves collection using the leave_ids
        leave_history = []
        if user_leaves:
            leaves_ref = firestore_db.collection('leaves')
            for leave_id in user_leaves:
                leave_query = leaves_ref.where("leave_id", "==", leave_id).limit(1).stream()
                for leave in leave_query:
                    leave_data = leave.to_dict()
                    leave_history.append({
                        "applied_on": leave_data.get("applied_on"),
                        "from_date": leave_data.get("from_date"),
                        "to_date": leave_data.get("to_date"),
                        "leave_type": leave_data.get("leave_type"),
                        "status": leave_data.get("status"),
                        "reason_for_leave":leave_data.get("reason_for_leave"),
                        "admin_remark":leave_data.get("admin_remark")
                        
                    })

        # Return the user's full name and leave history
        return {
            "name": full_name,
            "leave_history": leave_history
        }

    except HTTPException as http_exc:
        raise http_exc
    except Exception as e:
        error_message = str(e)
        raise HTTPException(status_code=status.HTTP_400_BAD_REQUEST, detail=error_message)



# -----------------------------------------------------------------------
# App Routes
# Change password
# ----------------------------------------------------------------------- 

@app.put("/change-password")
def change_password(
    current_password: str = Form(...),  # Accept form data
    new_password: str = Form(...),      # Accept form data
    decoded_token=Depends(verify_token),  
    current_user: dict = Depends(get_current_user) # Use the get_current_user function
):
    # Retrieve the stored hashed password from the current_user data
    stored_hashed_password = current_user.get('password')

    # Verify the current password
    if not verify_password(current_password, stored_hashed_password):
        raise HTTPException(status_code=400, detail="Current password is incorrect")
    
    # Hash the new password
    hashed_new_password = bcrypt.hashpw(new_password.encode('utf-8'), bcrypt.gensalt()).decode('utf-8')
    
    user_record = admin_auth.get_user_by_email(current_user['email'])
    uid = user_record.uid
    # Update the password in Firestore
    user_ref = firestore_db.collection('users').document(uid)
    user_ref.update({'password': hashed_new_password})

    return {"message": "Password updated successfully"}

# -----------------------------------------------------------------------
# App Routes
# Protected route example
# -----------------------------------------------------------------------
@app.get("/protected")
def protected_route(decoded_token=Depends(verify_token)):
    email = decoded_token.get('email')
    return {"message": f"Welcome {email}"}

=======
>>>>>>> 9a39bd19

# Import routers
from user import router as user_router  # Import the router from user.py
from admin import router as admin_router  # Import the router from admin.py

# Include routers
app.include_router(user_router)
app.include_router(admin_router)<|MERGE_RESOLUTION|>--- conflicted
+++ resolved
@@ -2,23 +2,7 @@
 
 # Importing Base Libraries
 import os
-<<<<<<< HEAD
-import requests
-import bcrypt
-import json  
-import uuid
-
-# Importing Additional Libraries
-from fastapi.responses import JSONResponse
-from pydantic import BaseModel
-from typing import Dict
-from fastapi import FastAPI, Depends, HTTPException, status, Form, APIRouter, Response, Response, Request
-from fastapi.security import HTTPBearer
-from firebase_admin import auth as admin_auth
-from config.firebase_config import firestore_db  # Import the Firestore client
-=======
 from fastapi import FastAPI
->>>>>>> 9a39bd19
 from dotenv import load_dotenv
 
 # Load environment variables
@@ -26,425 +10,6 @@
 
 # Initialising FastAPI
 app = FastAPI()
-<<<<<<< HEAD
-security = HTTPBearer()
-
-
-
-# -----------------------------------------------------------------------
-# App Routes
-# Base Route
-# -----------------------------------------------------------------------
-@app.get('/')
-def root():
-    return {'message': 'This is the Base URL'}
-
-# -----------------------------------------------------------------------
-# App Routes
-# Add-User endpoint
-# -----------------------------------------------------------------------
-@app.post("/addUser")
-def add_user(
-    email: str = Form(...),
-    password: str = Form(...),
-    username: str = Form(...),
-    firstname: str = Form(...),
-    lastname: str = Form(...),
-    emp_type: str = Form("regular"),
-    dept: str = Form("IT"),
-    role: str = Form("user")
-):
-    try:
-        # Check if the username already exists
-        users_ref = firestore_db.collection('users')
-        query = users_ref.where('username', '==', username).limit(1).stream()
-        if any(query):
-            # Username is taken
-            raise HTTPException(status_code=400, detail="Username is already taken")
-
-        # Create user in Firebase Auth using Firebase Admin SDK
-        user_record = admin_auth.create_user(
-            email=email,
-            password=password
-        )
-        uid = user_record.uid
-
-        # Hash the password using bcrypt
-        hashed_password = bcrypt.hashpw(password.encode('utf-8'), bcrypt.gensalt()).decode('utf-8')
-
-        # Create the Firestore user document with the given structure
-        user_data = {
-            "email": email,
-            "username": username,
-            "firstname": firstname,
-            "lastname": lastname,
-            "dept": dept,
-            "emp_type": emp_type,
-            "leaves": [],
-            "role": 'user',
-            "password": hashed_password,
-            "uid": uid,
-        }
-
-        # Save user data to Firestore (users collection)
-        firestore_db.collection('users').document(uid).set(user_data)
-
-        # Optional: Send email verification link
-        link = admin_auth.generate_email_verification_link(email)
-        # You need to send this link to the user's email address
-        # Implement email sending functionality (e.g., using SMTP, SendGrid)
-
-        # Send email containing uid, password, and verification link
-        response = send_registration_email(email, uid, password, link)
-
-        return {"message": "User created successfully", "uid": uid, "verificationLink": link, "Email Status": response}
-    except admin_auth.EmailAlreadyExistsError:
-        raise HTTPException(status_code=400, detail="Email already exists")
-    except HTTPException as http_exc:
-        # Re-raise HTTP exceptions
-        raise http_exc
-    except Exception as e:
-        error_message = parse_firebase_error(e)
-        raise HTTPException(status_code=status.HTTP_400_BAD_REQUEST, detail=error_message)
-
-
-# -----------------------------------------------------------------------
-# App Routes
-# Delete User via Admin Only
-# -----------------------------------------------------------------------
-@app.delete("/deleteUser")
-def delete_user(
-    email: str = Form(...),
-    current_user: dict = Depends(get_current_user)
-):
-    # Authorization check: only admins can delete users
-    if current_user.get('role') != 'admin':
-        
-        raise HTTPException(status_code=403, detail="Not authorized to perform this action")
-
-    try:
-        # Find user by email in Firebase Authentication
-        user_record = admin_auth.get_user_by_email(email)
-        uid = user_record.uid
-
-        # Delete user from Firebase Authentication
-        admin_auth.delete_user(uid)
-        # Delete user document from Firestore
-        firestore_db.collection('users').document(uid).delete()
-        return {"message": f"User with email {email} deleted successfully"}
-    except admin_auth.UserNotFoundError:
-        raise HTTPException(status_code=404, detail="User not found in Firebase Authentication")
-    except Exception as e:
-        error_message = parse_firebase_error(e)
-        raise HTTPException(status_code=status.HTTP_400_BAD_REQUEST, detail=error_message)
-    
-
-# -----------------------------------------------------------------------
-# App Routes
-# Sign-in endpoint
-# -----------------------------------------------------------------------
-@app.post("/signin")
-def signin(email: str = Form(...), password: str = Form(...)):
-    try:
-        # Use Firebase Authentication REST API to sign in
-        api_key = os.getenv('API_KEY')
-        if not api_key:
-            raise Exception("API key not found. Please set the API_KEY environment variable.")
-
-        url = f"https://identitytoolkit.googleapis.com/v1/accounts:signInWithPassword?key={api_key}"
-        payload = {
-            "email": email,
-            "password": password,
-            "returnSecureToken": True
-        }
-        headers = {
-            "Content-Type": "application/json"
-        }
-        response_firebase = requests.post(url, json=payload, headers=headers)
-        response_firebase.raise_for_status()
-        data = response_firebase.json()
-        id_token = data['idToken']
-        refresh_token = data['refreshToken']
-        local_id = data['localId']
-
-        # Create JSON response and set the cookie
-        response = JSONResponse(content={
-            "message": "User signed in successfully",
-            "idToken": id_token,
-            "refreshToken": refresh_token
-        })
-
-        response.set_cookie(
-            key="__session",
-            value=id_token,
-            httponly=True,  # Prevents JavaScript access to the cookie
-            # secure=True,    # Only send cookie over HTTPS
-            # samesite='Lax', # Controls cross-origin cookie behavior
-            max_age=3600    # Cookie expires in 1 hour
-        )
-
-        return response
-
-    except requests.exceptions.HTTPError as e:
-        error_message = e.response.json().get('error', {}).get('message', 'An error occurred')
-        raise HTTPException(status_code=status.HTTP_400_BAD_REQUEST, detail=error_message)
-    except Exception as e:
-        error_message = str(e)
-        raise HTTPException(status_code=status.HTTP_400_BAD_REQUEST, detail=error_message)
-    
-
-
-# -----------------------------------------------------------------------
-# App Routes
-# Sign-out endpoint
-# -----------------------------------------------------------------------
-@app.post("/signout")
-def signout(decoded_token=Depends(verify_token)):
-    try:
-        # Clear the session cookie for the logged-in user
-        response = JSONResponse(content={"message": "User logged out successfully"})
-
-        # Delete the '__session' cookie
-        response.delete_cookie(
-            key="__session",
-            httponly=True,
-            # secure=True,
-            # samesite='Lax'
-        )
-
-        return response
-    except Exception as e:
-        error_message = str(e)
-        raise HTTPException(status_code=status.HTTP_400_BAD_REQUEST, detail=error_message)
-
-
-# -----------------------------------------------------------------------
-# App Routes
-# Refresh token endpoint
-# -----------------------------------------------------------------------
-@app.post("/refresh-token")
-def refresh_token(refresh_token: str = Form(...)):
-    try:
-        api_key = os.getenv('API_KEY')
-        if not api_key:
-            raise Exception("API key not found. Please set the API_KEY environment variable.")
-
-        refresh_url = f"https://securetoken.googleapis.com/v1/token?key={api_key}"
-        payload = {
-            'grant_type': 'refresh_token',
-            'refresh_token': refresh_token
-        }
-        response = requests.post(refresh_url, data=payload)
-        response.raise_for_status()
-        data = response.json()
-        new_id_token = data['id_token']
-        new_refresh_token = data['refresh_token']
-        return {
-            "idToken": new_id_token,
-            "refreshToken": new_refresh_token,
-        }
-    except requests.exceptions.HTTPError as e:
-        error_message = e.response.json().get('error', {}).get('message', 'An error occurred')
-        raise HTTPException(status_code=status.HTTP_400_BAD_REQUEST, detail=error_message)
-    except Exception as e:
-        error_message = str(e)
-        raise HTTPException(status_code=status.HTTP_400_BAD_REQUEST, detail=error_message)
-    
-# -----------------------------------------------------------------------
-# App Routes
-# Apply Leave for User
-# -----------------------------------------------------------------------
-@app.post("/applyLeave")
-def apply_leave(
-    leave_type: str = Form(...),
-    half: str = Form(None),  # Default value set to None
-    from_date: str = Form(...),
-    to_date: str = Form(...),
-    no_of_days: str = Form(...),
-    applied_on: str = Form(...),
-    reason_for_leave: str = Form(...),
-    adjusted_to: str = Form(...),  # Receiving adjusted_to as a string
-    username: str = Form(...),
-    decoded_token=Depends(verify_token)
-):
-    try:
-        # Convert the adjusted_to string to a dictionary
-        try:
-            adjusted_to_dict = json.loads(adjusted_to)  # Convert string to dictionary
-        except json.JSONDecodeError:
-            raise HTTPException(status_code=400, detail="Invalid format for adjusted_to. Please send a valid JSON string.")
-        
-        # Check if the user exists in Firestore
-        users_ref = firestore_db.collection('users')
-        query = users_ref.where('username', '==', username).limit(1).stream()
-        user_exists = False
-        user_doc_id = None
-        user_leaves = []
-
-        for user_doc in query:
-            user_exists = True
-            user_doc_id = user_doc.id
-            user_leaves = user_doc.to_dict().get('leaves', [])  # Retrieve the user's current leaves list
-        
-        if not user_exists:
-            raise HTTPException(status_code=404, detail="User not found")
-        
-        # Ensure leave application doesn't overlap with existing leaves
-        leave_ref = firestore_db.collection('leaves').where('username', '==', username).stream()
-        for leave in leave_ref:
-            existing_leave = leave.to_dict()
-            if (from_date <= existing_leave['to_date'] and to_date >= existing_leave['from_date']):
-                raise HTTPException(status_code=400, detail="Leave dates overlap with existing leave")
-
-        # Generate a unique leave_id (you can use UUID or Firestore document ID)
-        leave_id = str(uuid.uuid4())  # Alternatively, use firestore_db.collection('leaves').document().id for Firestore-generated ID
-
-        # Save leave data to Firestore (leaves collection)
-        leave_data = {
-            "leave_id": leave_id,  # Add unique leave ID
-            "username": username,
-            "leave_type": leave_type,
-            "half": half,  # Add half to leave_data, it will be None if not provided
-            "from_date": from_date,
-            "to_date": to_date,
-            "no_of_days": no_of_days,
-            "applied_on": applied_on,
-            "reason_for_leave": reason_for_leave,
-            "adjusted_to": adjusted_to_dict,  # Save as a dictionary in Firestore
-            "status": "pending",
-            "admin_remark": "TBD"
-        }
-        firestore_db.collection('leaves').document(leave_id).set(leave_data)
-
-        # Append the leave_id to the user's leaves list and update the user document
-        user_leaves.append(leave_id)
-        users_ref.document(user_doc_id).update({"leaves": user_leaves})
-
-        return {"message": "Leave applied successfully", "leave_id": leave_id}
-    
-    except HTTPException as http_exc:
-        raise http_exc
-    except Exception as e:
-        error_message = str(e)
-        raise HTTPException(status_code=status.HTTP_400_BAD_REQUEST, detail=error_message)
-
-    
-# -----------------------------------------------------------------------
-# App Routes
-# User Leave History
-# -----------------------------------------------------------------------
-@app.get("/myLeaveHistory")
-def my_leave_history(
-    decoded_token=Depends(verify_token),
-    current_user: dict = Depends(get_current_user)  # Ensure the user is logged in
-):
-    try:
-        print(current_user)
-        # Get the username from the decoded token
-        username = current_user.get("username")
-        
-        # Check if the user exists and has the role 'user'
-        users_ref = firestore_db.collection('users')
-        query = users_ref.where('username', '==', username).limit(1).stream()
-        user_data = None
-        user_doc_id = None
-        
-        for user_doc in query:
-            
-            user_data = user_doc.to_dict()
-            
-            user_doc_id = user_doc.id
-            
-        
-        if not user_data:
-            raise HTTPException(status_code=404, detail="User not found")
-
-        if user_data.get('role') != 'user':
-            raise HTTPException(status_code=403, detail="Access denied. Only users can view their leave history.")
-
-        # Get the user's first and last name
-        first_name = user_data.get("firstname", "")
-        last_name = user_data.get("lastname", "")
-        full_name = f"{first_name} {last_name}"
-
-        # Fetch all leave_ids associated with the user from the user's leaves field
-        user_leaves = current_user.get("leaves", [])
-        print(user_leaves)
-
-        # Fetch leave details from the leaves collection using the leave_ids
-        leave_history = []
-        if user_leaves:
-            leaves_ref = firestore_db.collection('leaves')
-            for leave_id in user_leaves:
-                leave_query = leaves_ref.where("leave_id", "==", leave_id).limit(1).stream()
-                for leave in leave_query:
-                    leave_data = leave.to_dict()
-                    leave_history.append({
-                        "applied_on": leave_data.get("applied_on"),
-                        "from_date": leave_data.get("from_date"),
-                        "to_date": leave_data.get("to_date"),
-                        "leave_type": leave_data.get("leave_type"),
-                        "status": leave_data.get("status"),
-                        "reason_for_leave":leave_data.get("reason_for_leave"),
-                        "admin_remark":leave_data.get("admin_remark")
-                        
-                    })
-
-        # Return the user's full name and leave history
-        return {
-            "name": full_name,
-            "leave_history": leave_history
-        }
-
-    except HTTPException as http_exc:
-        raise http_exc
-    except Exception as e:
-        error_message = str(e)
-        raise HTTPException(status_code=status.HTTP_400_BAD_REQUEST, detail=error_message)
-
-
-
-# -----------------------------------------------------------------------
-# App Routes
-# Change password
-# ----------------------------------------------------------------------- 
-
-@app.put("/change-password")
-def change_password(
-    current_password: str = Form(...),  # Accept form data
-    new_password: str = Form(...),      # Accept form data
-    decoded_token=Depends(verify_token),  
-    current_user: dict = Depends(get_current_user) # Use the get_current_user function
-):
-    # Retrieve the stored hashed password from the current_user data
-    stored_hashed_password = current_user.get('password')
-
-    # Verify the current password
-    if not verify_password(current_password, stored_hashed_password):
-        raise HTTPException(status_code=400, detail="Current password is incorrect")
-    
-    # Hash the new password
-    hashed_new_password = bcrypt.hashpw(new_password.encode('utf-8'), bcrypt.gensalt()).decode('utf-8')
-    
-    user_record = admin_auth.get_user_by_email(current_user['email'])
-    uid = user_record.uid
-    # Update the password in Firestore
-    user_ref = firestore_db.collection('users').document(uid)
-    user_ref.update({'password': hashed_new_password})
-
-    return {"message": "Password updated successfully"}
-
-# -----------------------------------------------------------------------
-# App Routes
-# Protected route example
-# -----------------------------------------------------------------------
-@app.get("/protected")
-def protected_route(decoded_token=Depends(verify_token)):
-    email = decoded_token.get('email')
-    return {"message": f"Welcome {email}"}
-
-=======
->>>>>>> 9a39bd19
 
 # Import routers
 from user import router as user_router  # Import the router from user.py
