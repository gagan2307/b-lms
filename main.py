--- conflicted
+++ resolved
@@ -11,11 +11,7 @@
 from fastapi.responses import JSONResponse
 from pydantic import BaseModel
 from typing import Dict
-<<<<<<< HEAD
-from fastapi import FastAPI, Depends, HTTPException, status, Form, Body, Response, Request
-=======
-from fastapi import FastAPI, Depends, HTTPException, status, Form,APIRouter, Response
->>>>>>> 73844df5
+from fastapi import FastAPI, Depends, HTTPException, status, Form, APIRouter, Response, Response, Request
 from fastapi.security import HTTPBearer
 from firebase_admin import auth as admin_auth
 from fastapi.responses import RedirectResponse
